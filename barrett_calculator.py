import logging
import re
import sys
import time
from pathlib import Path
from typing import Optional

import pandas as pd
from playwright.sync_api import sync_playwright


class BarrettCalculator:
    """Barrett Universal II Formula自動計算クラス"""

    def __init__(self, excel_file_path: str, headless: bool = False):
        self.excel_file_path = Path(excel_file_path)
        self.results_file_path = Path(excel_file_path).with_name('APACdata_results.xlsx')
        self.headless = headless
        self.url = "https://calc.apacrs.org/barrett_universal2105/"

        # ログ設定
        logging.basicConfig(
            level=logging.INFO,
            format='%(asctime)s - %(levelname)s - %(message)s',
            handlers=[
                logging.FileHandler('barrett_calculator.log', encoding='utf-8'),
                logging.StreamHandler(sys.stdout)
            ]
        )
        self.logger = logging.getLogger(__name__)

    def load_patient_data(self) -> pd.DataFrame:
        """患者データをExcelファイルから読み込み"""
        try:
            if not self.excel_file_path.exists():
                raise FileNotFoundError(f"ファイルが見つかりません: {self.excel_file_path}")

            df = pd.read_excel(self.excel_file_path)
            self.logger.info(f"患者データを読み込みました: {len(df)}件")

            # 列名の確認とログ出力
            self.logger.info(f"データ列: {df.columns.tolist()}")

            return df

        except Exception as e:
            self.logger.error(f"データ読み込みエラー: {e}")
            raise

    def save_patient_data(self, df: pd.DataFrame) -> None:
        """更新された患者データを結果ファイルに保存"""
        try:
            # 結果ファイルが既に存在する場合はバックアップを作成
            if self.results_file_path.exists():
<<<<<<< HEAD
                backup_path = self.results_file_path.with_name(
                    self.results_file_path.stem + '_backup' + self.results_file_path.suffix
                )
=======
                backup_path = self.results_file_path.with_name(f"{self.results_file_path.stem}_backup{self.results_file_path.suffix}")
>>>>>>> c2ad230f
                self.results_file_path.rename(backup_path)
                self.logger.info(f"前回結果ファイルのバックアップを作成: {backup_path}")

            # 更新されたデータを結果ファイルに保存
            df.to_excel(self.results_file_path, index=False)
            self.logger.info(f"処理結果を保存しました: {self.results_file_path}")

        except Exception as e:
            self.logger.error(f"データ保存エラー: {e}")
            raise

    def input_patient_data(self, page, patient_row: pd.Series) -> bool:
        """患者データをWebフォームに入力"""
        try:
            # ページが完全に読み込まれるまで待機
            page.wait_for_load_state('networkidle')
            time.sleep(1)

            # 全てのテキスト入力フィールドを取得
            all_text_inputs = page.locator('input[type="text"]').all()
            self.logger.info(f"検出されたテキスト入力フィールド数: {len(all_text_inputs)}")

            # 入力するデータを順番に準備
            input_values = [
                str(patient_row.get('DoctorName', '')),  # Doctor Name
                str(patient_row.get('PatientName', '')),  # Patient Name
                str(patient_row.get('PatientID', '')),  # Patient ID
                str(patient_row.get('LensFactor', '')),  # Lens Factor (例: 1.83)
                str(patient_row.get('AConstant', '')),  # A Constant (例: 119.0)
            ]

            # 右眼データのみを入力（左眼の位置はスキップ）
            od_values = [
                str(patient_row.get('AxialLength_R', '')),  # Axial Length (R)
                str(patient_row.get('MeasuredK1_R', '')),   # Measured K1 (R)
                str(patient_row.get('MeasuredK2_R', '')),   # Measured K2 (R)
                str(patient_row.get('OpticalACD_R', '')),   # Optical ACD (R)
                str(patient_row.get('Refraction_R', '')),   # Refraction (R)
            ]

            # 基本情報を入力
            for i, value in enumerate(input_values):
                if i < len(all_text_inputs) and value:
                    try:
                        all_text_inputs[i].clear()
                        all_text_inputs[i].fill(value)
                        field_names = ['DoctorName', 'PatientName', 'PatientID', 'LensFactor', 'AConstant']
                        self.logger.info(f"{field_names[i] if i < len(field_names) else f'Field{i}'}: {value}を入力")
                    except Exception as e:
                        self.logger.warning(f"フィールド{i}への入力エラー: {e}")

            # 基本情報の次から右眼データを入力（左眼位置はスキップ）
            measurement_start_index = len(input_values)

            # 右眼データを適切な位置に入力
            for i, value in enumerate(od_values):
                # 右眼のフィールド位置：measurement_start_index + i*2（左眼をスキップするため2つ飛ばし）
                field_index = measurement_start_index + (i * 2)
                if field_index < len(all_text_inputs) and value:
                    try:
                        all_text_inputs[field_index].clear()
                        all_text_inputs[field_index].fill(value)
                        od_field_names = ['AxialLength_R', 'MeasuredK1_R', 'MeasuredK2_R', 'OpticalACD_R', 'Refraction_R']
                        self.logger.info(f"{od_field_names[i] if i < len(od_field_names) else f'ODField{i}'}: {value}を入力")
                    except Exception as e:
                        self.logger.warning(f"右眼フィールド{i}への入力エラー: {e}")

            # 入力後少し待機
            time.sleep(1)
            self.logger.info(f"全データ入力完了: {patient_row['PatientName']}")
            return True

        except Exception as e:
            self.logger.error(f"データ入力エラー ({patient_row.get('PatientName', 'Unknown')}): {e}")
            return False

    def calculate_and_get_result(self, page, target_iol_power: float) -> Optional[float]:
        """計算実行とBarrett値の取得"""
        try:
            # Calculateボタンをクリック
            calculate_btn = page.locator('input[value="Calculate"]').first
            if calculate_btn.is_visible():
                calculate_btn.click()
                self.logger.info("Calculateボタンをクリックしました")
                page.wait_for_timeout(3000)  # 計算完了を待機
            else:
                self.logger.error("Calculateボタンが見つかりません")
                return None

            # Universal Formulaタブをクリック
            universal_formula_btn = page.locator('a:has-text("Universal Formula")').first
            if universal_formula_btn.is_visible():
                universal_formula_btn.click()
                self.logger.info("Universal Formulaタブをクリックしました")
                page.wait_for_timeout(3000)  # ページ遷移を待機
            else:
                self.logger.error("Universal Formulaタブが見つかりません")
                return None

            # 結果テーブルからIOL Powerに対応するRefractionを取得
            refraction_value = self._extract_refraction_from_table(page, target_iol_power)

            if refraction_value is not None:
                self.logger.info(f"Barrett値を取得: IOL Power {target_iol_power} → Refraction {refraction_value}")
            else:
                self.logger.warning(f"Barrett値が見つかりません: IOL Power {target_iol_power}")

            return refraction_value

        except Exception as e:
            self.logger.error(f"計算処理エラー: {e}")
            return None

    def _extract_refraction_from_table(self, page, target_iol_power: float) -> Optional[float]:
        """結果テーブルからIOL Powerに対応するRefractionを抽出"""
        try:
            # テーブルが表示されるまで待機
            page.wait_for_timeout(1000)

            # IOL PowerとRefractionの値を含むテーブル行を探す
            table_rows = page.locator('table tr').all()

            for row in table_rows:
                cells = row.locator('td').all()
                if len(cells) >= 3:  # IOL Power, Optic, Refraction
                    try:
                        # IOL Powerの値を取得（最初の列）
                        iol_power_text = cells[0].text_content().strip()

                        # 数値のみを抽出
                        iol_match = re.search(r'(\d+\.?\d*)', iol_power_text)
                        if not iol_match:
                            continue

                        iol_power = float(iol_match.group(1))

                        # 目標のIOL Powerと一致するかチェック（0.1の誤差を許容）
                        if abs(iol_power - target_iol_power) < 0.1:
                            # Refractionの値を取得（3番目の列）
                            refraction_text = cells[2].text_content().strip()

                            # 負の値も含む数値を抽出
                            refraction_match = re.search(r'(-?\d+\.?\d*)', refraction_text)
                            if refraction_match:
                                refraction_value = float(refraction_match.group(1))
                                self.logger.info(
                                    f"テーブルから抽出: IOL Power {iol_power} → Refraction {refraction_value}")
                                return refraction_value

                    except (ValueError, IndexError) as e:
                        self.logger.debug(f"行解析スキップ: {e}")
                        continue

            return self._extract_refraction_alternative(page, target_iol_power)

        except Exception as e:
            self.logger.error(f"テーブル解析エラー: {e}")
            return None

    def _extract_refraction_alternative(self, page, target_iol_power: float) -> Optional[float]:
        """代替方法でRefractionを抽出"""
        try:
            # ページ内のすべてのテキストからIOL PowerとRefractionのペアを探す
            page_content = page.content()

            # IOL PowerとRefractionの組み合わせをより柔軟に検索
            patterns = [
                rf'{target_iol_power}.*?(-?\d+\.?\d*)',
                rf'>{target_iol_power}<.*?(-?\d+\.?\d*)',
                rf'{target_iol_power}\s*</td>.*?(-?\d+\.?\d*)</td>'
            ]

            for pattern in patterns:
                matches = re.findall(pattern, page_content, re.DOTALL)
                if matches:
                    try:
                        refraction_value = float(matches[0])
                        self.logger.info(
                            f"代替方法で抽出: IOL Power {target_iol_power} → Refraction {refraction_value}")
                        return refraction_value
                    except ValueError:
                        continue

            # ハイライトされた行（青い背景）を特別に探す
            highlighted_rows = page.locator('tr[style*="background"], tr.highlighted').all()
            for row in highlighted_rows:
                row_text = row.text_content()
                if str(target_iol_power) in row_text:
                    refraction_match = re.search(r'(-?\d+\.?\d*)\s*$', row_text.strip())
                    if refraction_match:
                        refraction_value = float(refraction_match.group(1))
                        self.logger.info(
                            f"ハイライト行から抽出: IOL Power {target_iol_power} → Refraction {refraction_value}")
                        return refraction_value

            return None

        except Exception as e:
            self.logger.error(f"代替抽出エラー: {e}")
            return None

    def process_all_patients(self) -> None:
        """全患者データの一括処理"""
        try:
            # データ読み込み
            df = self.load_patient_data()

            with sync_playwright() as p:
                browser = p.chromium.launch(headless=self.headless, slow_mo=500)  # slow_moで処理を少し遅くする
                context = browser.new_context(
                    viewport={'width': 1920, 'height': 1080},
                    user_agent='Mozilla/5.0 (Windows NT 10.0; Win64; x64) AppleWebKit/537.36'
                )
                page = context.new_page()

                successful_count = 0
                error_count = 0

                for index, row in df.iterrows():
                    try:
                        patient_name = row.get('PatientName', f'Patient_{index}')
                        self.logger.info(f"処理中: {patient_name} ({index + 1}/{len(df)})")

                        # Webサイトを開く
                        page.goto(self.url)
                        page.wait_for_load_state('networkidle')
                        time.sleep(1)  # 追加待機

                        # データ入力
                        if self.input_patient_data(page, row):
                            # 計算とBarrett値取得
                            iol_power = float(row.get('IOLPower', 0))
                            barrett_value = self.calculate_and_get_result(page, iol_power)

                            if barrett_value is not None:
                                df.loc[index, 'Refraction'] = barrett_value
                                successful_count += 1
                                self.logger.info(f"成功: {patient_name} → Barrett: {barrett_value}")
                            else:
                                df.loc[index, 'Refraction'] = "計算エラー"
                                error_count += 1
                        else:
                            df.loc[index, 'Refraction'] = "入力エラー"
                            error_count += 1

                        # 次の処理前に少し待機
                        time.sleep(1)

                    except Exception as e:
                        df.loc[index, 'Refraction'] = f"エラー: {str(e)[:50]}"
                        error_count += 1
                        self.logger.error(f"患者処理エラー ({patient_name}): {e}")

                browser.close()

            # 結果保存
            self.save_patient_data(df)

            # サマリー出力
            self.logger.info(f"処理完了 - 成功: {successful_count}, エラー: {error_count}")
            print(f"\n=== 処理結果 ===")
            print(f"成功: {successful_count}件")
            print(f"エラー: {error_count}件")
            print(f"元ファイル: {self.excel_file_path}")
            print(f"結果ファイル: {self.results_file_path}")

        except Exception as e:
            self.logger.error(f"一括処理エラー: {e}")
            raise


def main():
    """メイン実行関数"""
    excel_file = "APACdata.xlsx"  # Excelファイルのパス
    headless = False

    try:
        calculator = BarrettCalculator(excel_file, headless=headless)
        calculator.process_all_patients()

    except Exception as e:
        print(f"実行エラー: {e}")
        logging.error(f"メイン実行エラー: {e}")


if __name__ == "__main__":
    main()<|MERGE_RESOLUTION|>--- conflicted
+++ resolved
@@ -52,13 +52,7 @@
         try:
             # 結果ファイルが既に存在する場合はバックアップを作成
             if self.results_file_path.exists():
-<<<<<<< HEAD
-                backup_path = self.results_file_path.with_name(
-                    self.results_file_path.stem + '_backup' + self.results_file_path.suffix
-                )
-=======
                 backup_path = self.results_file_path.with_name(f"{self.results_file_path.stem}_backup{self.results_file_path.suffix}")
->>>>>>> c2ad230f
                 self.results_file_path.rename(backup_path)
                 self.logger.info(f"前回結果ファイルのバックアップを作成: {backup_path}")
 
